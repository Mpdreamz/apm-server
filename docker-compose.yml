version: '3.9'
services:
  elasticsearch:
    image: docker.elastic.co/elasticsearch/elasticsearch:8.5.0-60a4c029-SNAPSHOT
    ports:
      - 9200:9200
    healthcheck:
      test: ["CMD-SHELL", "curl -s http://localhost:9200/_cluster/health?wait_for_status=yellow&timeout=500ms"]
      retries: 300
      interval: 1s
    environment:
      - "ES_JAVA_OPTS=-Xms1g -Xmx1g"
      - "network.host=0.0.0.0"
      - "transport.host=127.0.0.1"
      - "http.host=0.0.0.0"
      - "cluster.routing.allocation.disk.threshold_enabled=false"
      - "discovery.type=single-node"
      - "xpack.security.authc.anonymous.roles=remote_monitoring_collector"
      - "xpack.security.authc.realms.file.file1.order=0"
      - "xpack.security.authc.realms.native.native1.order=1"
      - "xpack.security.enabled=true"
      - "xpack.license.self_generated.type=trial"
      - "xpack.security.authc.token.enabled=true"
      - "xpack.security.authc.api_key.enabled=true"
      - "logger.org.elasticsearch=${ES_LOG_LEVEL:-error}"
      - "action.destructive_requires_name=false"
    volumes:
      - "./testing/docker/elasticsearch/roles.yml:/usr/share/elasticsearch/config/roles.yml"
      - "./testing/docker/elasticsearch/users:/usr/share/elasticsearch/config/users"
      - "./testing/docker/elasticsearch/users_roles:/usr/share/elasticsearch/config/users_roles"
      - "./testing/docker/elasticsearch/ingest-geoip:/usr/share/elasticsearch/config/ingest-geoip"

  kibana:
    image: docker.elastic.co/kibana/kibana:8.5.0-60a4c029-SNAPSHOT
    ports:
      - 5601:5601
    healthcheck:
      test: ["CMD-SHELL", "curl -s http://localhost:5601/api/status | grep -q 'All services are available'"]
      retries: 300
      interval: 1s
    environment:
      ELASTICSEARCH_HOSTS: '["http://elasticsearch:9200"]'
      ELASTICSEARCH_USERNAME: "${KIBANA_ES_USER:-kibana_system_user}"
      ELASTICSEARCH_PASSWORD: "${KIBANA_ES_PASS:-changeme}"
      XPACK_FLEET_AGENTS_FLEET_SERVER_HOSTS: '["https://fleet-server:8220"]'
      XPACK_FLEET_AGENTS_ELASTICSEARCH_HOSTS: '["http://elasticsearch:9200"]'
    depends_on:
      elasticsearch: { condition: service_healthy }
    volumes:
      - "./testing/docker/kibana/kibana.yml:/usr/share/kibana/config/kibana.yml"

  fleet-server:
    image: docker.elastic.co/beats/elastic-agent:8.5.0-60a4c029-SNAPSHOT
    ports:
      - 8220:8220
    healthcheck:
      test: ["CMD-SHELL", "curl -s -k https://localhost:8220/api/status | grep -q 'HEALTHY'"]
      retries: 300
      interval: 1s
    environment:
      FLEET_SERVER_ENABLE: "1"
      FLEET_SERVER_POLICY_ID: "fleet-server-apm"
      FLEET_SERVER_ELASTICSEARCH_HOST: http://elasticsearch:9200
      FLEET_SERVER_ELASTICSEARCH_USERNAME: "${ES_SUPERUSER_USER:-admin}"
      FLEET_SERVER_ELASTICSEARCH_PASSWORD: "${ES_SUPERUSER_PASS:-changeme}"
      FLEET_SERVER_CERT: /etc/pki/tls/certs/fleet-server.pem
      FLEET_SERVER_CERT_KEY: /etc/pki/tls/private/fleet-server-key.pem
      FLEET_URL: https://fleet-server:8220
      KIBANA_FLEET_SETUP: "true"
      KIBANA_FLEET_HOST: "http://kibana:5601"
      KIBANA_FLEET_USERNAME: "${ES_SUPERUSER_USER:-admin}"
      KIBANA_FLEET_PASSWORD: "${ES_SUPERUSER_PASS:-changeme}"
    depends_on:
      elasticsearch: { condition: service_healthy }
      kibana: { condition: service_healthy }
    volumes:
      - "./testing/docker/fleet-server/certificate.pem:/etc/pki/tls/certs/fleet-server.pem"
      - "./testing/docker/fleet-server/key.pem:/etc/pki/tls/private/fleet-server-key.pem"

<<<<<<< HEAD
  package-registry:
    image: docker.elastic.co/package-registry/distribution:snapshot
    ports:
      - 8080:8080
    healthcheck:
      test: ["CMD-SHELL", "curl --fail localhost:8080/health"]
      retries: 100
      interval: 5s
    volumes:
      - "./testing/docker/package-registry/config.yml:/package-registry/config.yml"
      - "./build/integrations/apm:/packages/local/apm"

=======
>>>>>>> 89b32be4
  metricbeat:
    image: docker.elastic.co/beats/metricbeat:8.5.0-60a4c029-SNAPSHOT
    environment:
      ELASTICSEARCH_HOSTS: '["http://elasticsearch:9200"]'
      ELASTICSEARCH_USERNAME: "${KIBANA_ES_USER:-admin}"
      ELASTICSEARCH_PASSWORD: "${KIBANA_ES_PASS:-changeme}"
    depends_on:
      elasticsearch: { condition: service_healthy }
      fleet-server: { condition: service_healthy }
    volumes:
      - "./testing/docker/metricbeat/elasticsearch-xpack.yml://usr/share/metricbeat/modules.d/elasticsearch-xpack.yml"
      - "./testing/docker/metricbeat/apm-server.yml://usr/share/metricbeat/modules.d/apm-server.yml"
    profiles:
      - monitoring<|MERGE_RESOLUTION|>--- conflicted
+++ resolved
@@ -77,21 +77,6 @@
       - "./testing/docker/fleet-server/certificate.pem:/etc/pki/tls/certs/fleet-server.pem"
       - "./testing/docker/fleet-server/key.pem:/etc/pki/tls/private/fleet-server-key.pem"
 
-<<<<<<< HEAD
-  package-registry:
-    image: docker.elastic.co/package-registry/distribution:snapshot
-    ports:
-      - 8080:8080
-    healthcheck:
-      test: ["CMD-SHELL", "curl --fail localhost:8080/health"]
-      retries: 100
-      interval: 5s
-    volumes:
-      - "./testing/docker/package-registry/config.yml:/package-registry/config.yml"
-      - "./build/integrations/apm:/packages/local/apm"
-
-=======
->>>>>>> 89b32be4
   metricbeat:
     image: docker.elastic.co/beats/metricbeat:8.5.0-60a4c029-SNAPSHOT
     environment:
