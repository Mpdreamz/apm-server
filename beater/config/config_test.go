--- conflicted
+++ resolved
@@ -96,16 +96,13 @@
 				},
 				"kibana":                        map[string]interface{}{"enabled": "true"},
 				"agent.config.cache.expiration": "2m",
-<<<<<<< HEAD
 				"jaeger.enabled":                true,
 				"jaeger.grpc.host":              "localhost:12345",
-=======
 				"api_key": map[string]interface{}{
 					"enabled":             true,
 					"limit":               200,
 					"elasticsearch.hosts": []string{"localhost:9201", "localhost:9202"},
 				},
->>>>>>> 6c03abc5
 			},
 			outCfg: &Config{
 				Host:            "localhost:3000",
@@ -156,7 +153,6 @@
 				Kibana:      common.MustNewConfigFrom(map[string]interface{}{"enabled": "true"}),
 				AgentConfig: &AgentConfig{Cache: &Cache{Expiration: 2 * time.Minute}},
 				Pipeline:    defaultAPMPipeline,
-<<<<<<< HEAD
 				JaegerConfig: JaegerConfig{
 					Enabled: true,
 					GRPC: GRPCConfig{
@@ -173,12 +169,11 @@
 							return tlsServerConfig.BuildModuleConfig("localhost:12345")
 						}(),
 					},
-=======
+				},
 				APIKeyConfig: &APIKeyConfig{
 					Enabled:  true,
 					LimitMin: 200,
 					ESConfig: &elasticsearch.Config{Hosts: elasticsearch.Hosts{"localhost:9201", "localhost:9202"}},
->>>>>>> 6c03abc5
 				},
 			},
 		},
@@ -209,11 +204,8 @@
 						},
 					},
 				},
-<<<<<<< HEAD
-				"jaeger.enabled": true,
-=======
+				"jaeger.enabled":  true,
 				"api_key.enabled": true,
->>>>>>> 6c03abc5
 			},
 			outCfg: &Config{
 				Host:            "localhost:3000",
@@ -258,7 +250,6 @@
 						},
 					},
 				},
-<<<<<<< HEAD
 				Kibana:      common.MustNewConfigFrom(map[string]interface{}{"enabled": "false"}),
 				AgentConfig: &AgentConfig{Cache: &Cache{Expiration: 30 * time.Second}},
 				Pipeline:    defaultAPMPipeline,
@@ -274,14 +265,8 @@
 							require.NoError(t, err)
 							return tlsServerConfig.BuildModuleConfig("localhost:14250")
 						}(),
-					},
-				},
-=======
-				Kibana:       common.MustNewConfigFrom(map[string]interface{}{"enabled": "false"}),
-				AgentConfig:  &AgentConfig{Cache: &Cache{Expiration: 30 * time.Second}},
-				Pipeline:     defaultAPMPipeline,
+					}},
 				APIKeyConfig: &APIKeyConfig{Enabled: true, LimitMin: 100, ESConfig: elasticsearch.DefaultConfig()},
->>>>>>> 6c03abc5
 			},
 		},
 	}
