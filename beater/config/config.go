--- conflicted
+++ resolved
@@ -61,14 +61,9 @@
 	Mode                Mode                    `config:"mode"`
 	Kibana              *common.Config          `config:"kibana"`
 	AgentConfig         *AgentConfig            `config:"agent.config"`
-<<<<<<< HEAD
 	SecretToken         string                  `config:"secret_token"`
+	APIKeyConfig        *APIKeyConfig           `config:"api_key"`
 	JaegerConfig        JaegerConfig            `config:"jaeger"`
-=======
-
-	SecretToken  string        `config:"secret_token"`
-	APIKeyConfig *APIKeyConfig `config:"api_key"`
->>>>>>> 6c03abc5
 
 	Pipeline string
 }
@@ -164,10 +159,7 @@
 		Kibana:       common.MustNewConfigFrom(map[string]interface{}{"enabled": "false"}),
 		AgentConfig:  &AgentConfig{Cache: &Cache{Expiration: 30 * time.Second}},
 		Pipeline:     defaultAPMPipeline,
-<<<<<<< HEAD
+		APIKeyConfig: defaultAPIKeyConfig(),
 		JaegerConfig: defaultJaeger(),
-=======
-		APIKeyConfig: defaultAPIKeyConfig(),
->>>>>>> 6c03abc5
 	}
 }